<<<<<<< HEAD
import logging
import os
import random
import time
from threading import Thread, Lock
from typing import Optional

try:
    import RPi.GPIO as GPIO
    import pygame
except ImportError as e:
    raise ImportError("Required hardware libraries not found. Make sure you're running on a Raspberry Pi with RPi.GPIO and pygame installed.") from e

# Configure logging
logger = logging.getLogger(__name__)

class PiHandler:
    """Handles Raspberry Pi GPIO and audio interactions."""
    
    # GPIO Pin Configuration
    GPIO_A = 26  # Rotary Encoder Pin A
    GPIO_B = 6   # Rotary Encoder Pin B
    BUTTON_PIN = 13  # Rotary Encoder Button
    SCHEDULE_PIN = 24  # Schedule Switch
    GLOBAL_PIN = 25  # Global Switch
    VOLUME_STEP = 0.05  # 5% volume adjustment step

    def __init__(self, settings_manager, sounds_dir: str = "backend/sounds/", white_noise_file: str = "white_noise.mp3"):
        """Initialize PiHandler with GPIO setup and audio configuration."""
        self.settings_manager = settings_manager
        self.sounds_dir = sounds_dir
        self.white_noise_file = os.path.join(sounds_dir, white_noise_file)
        
        # Audio state
        self.alarm_volume = 0.5  # 50% initial alarm volume
        self.white_noise_volume = 0.1  # 10% initial white noise volume
        self.white_noise_playing = False
        self._volume_lock = Lock()  # Thread-safe volume control
        self.last_encoder_state = GPIO.input(self.GPIO_A)  # Initialize last encoder state

        # Initialize GPIO
        self._setup_gpio()
        
        # Initialize audio
        self._setup_audio()
        
        logger.info("PiHandler initialized successfully")

    def _setup_gpio(self):
        """Set up GPIO pins with proper error handling."""
        try:
            GPIO.cleanup()
            GPIO.setmode(GPIO.BCM)
            
            # Setup input pins with pull-up resistors
            pins = [
                self.GPIO_A,
                self.GPIO_B,
                self.BUTTON_PIN,
                self.SCHEDULE_PIN,
                self.GLOBAL_PIN
            ]
            
            for pin in pins:
                GPIO.setup(pin, GPIO.IN, pull_up_down=GPIO.PUD_UP)
            
            # Bind event detection with debouncing
            GPIO.add_event_detect(self.GPIO_A, GPIO.BOTH, 
                                callback=self._on_rotary_rotated, 
                                bouncetime=50)
            GPIO.add_event_detect(self.BUTTON_PIN, GPIO.FALLING, 
                                callback=self._on_rotary_button_pressed, 
                                bouncetime=200)
            GPIO.add_event_detect(self.SCHEDULE_PIN, GPIO.BOTH, 
                                callback=self._toggle_primary_schedule, 
                                bouncetime=200)
            GPIO.add_event_detect(self.GLOBAL_PIN, GPIO.BOTH, 
                                callback=self._toggle_global_status, 
                                bouncetime=200)
            
            logger.info("GPIO setup completed successfully")
        except Exception as e:
            logger.error(f"Failed to setup GPIO: {str(e)}")
            raise

    def _setup_audio(self):
        """Initialize pygame audio mixer with error handling."""
        try:
            pygame.mixer.init()
            logger.info("Audio system initialized successfully")
        except Exception as e:
            logger.error(f"Failed to initialize audio system: {str(e)}")
            raise

    def _on_rotary_rotated(self, channel):
        """Handle rotary encoder rotation for volume control with thread safety."""
        try:
            with self._volume_lock:
                current_a = GPIO.input(self.GPIO_A)
                current_b = GPIO.input(self.GPIO_B)
                
                if current_a != self.last_encoder_state:
                    if current_b != current_a:
                        self.white_noise_volume = min(1.0, self.white_noise_volume + self.VOLUME_STEP)
                        logger.debug(f"Volume increased to {self.white_noise_volume:.2f}")
                    else:
                        self.white_noise_volume = max(0.0, self.white_noise_volume - self.VOLUME_STEP)
                        logger.debug(f"Volume decreased to {self.white_noise_volume:.2f}")
                    
                    if self.white_noise_playing:
                        pygame.mixer.music.set_volume(self.white_noise_volume)
                
                self.last_encoder_state = current_a
        except Exception as e:
            logger.error(f"Error in rotary encoder handling: {str(e)}")

    def _on_rotary_button_pressed(self, channel):
        """Toggle white noise playback with debouncing."""
        try:
            if self.white_noise_playing:
                self.stop_white_noise()
            else:
                self.play_white_noise()
        except Exception as e:
            logger.error(f"Error handling rotary button press: {str(e)}")

    def _toggle_primary_schedule(self, channel):
        """Update schedule setting based on switch state."""
        try:
            state = GPIO.input(self.SCHEDULE_PIN)
            self.settings_manager.set_is_primary_schedule(state)
            logger.info(f"Primary schedule toggled to: {state}")
        except Exception as e:
            logger.error(f"Error toggling schedule: {str(e)}")

    def _toggle_global_status(self, channel):
        """Update global alarm status based on switch state."""
        try:
            state = GPIO.input(self.GLOBAL_PIN)
            self.settings_manager.set_is_global_on(state)
            logger.info(f"Global status toggled to: {state}")
        except Exception as e:
            logger.error(f"Error toggling global status: {str(e)}")

    def play_white_noise(self):
        """Start white noise playback with error handling."""
        try:
            pygame.mixer.music.load(self.white_noise_file)
            pygame.mixer.music.set_volume(self.white_noise_volume)
            pygame.mixer.music.play(loops=-1)
            self.white_noise_playing = True
            logger.info("White noise playback started")
        except Exception as e:
            logger.error(f"Failed to start white noise playback: {str(e)}")
            self.white_noise_playing = False
            raise

    def stop_white_noise(self):
        """Stop white noise playback with error handling."""
        try:
            pygame.mixer.music.stop()
            self.white_noise_playing = False
            logger.info("White noise playback stopped")
        except Exception as e:
            logger.error(f"Failed to stop white noise playback: {str(e)}")
            raise

    def play_alarm(self):
        """Play alarm sound with gradual volume increase."""
        try:
            alarm_files = [f for f in os.listdir(os.path.join(self.sounds_dir, "alarm_sounds")) 
                          if f.endswith('.mp3')]
            if not alarm_files:
                raise FileNotFoundError("No alarm sound files found")
            
            alarm_file = random.choice(alarm_files)
            alarm_path = os.path.join(self.sounds_dir, "alarm_sounds", alarm_file)
            
            alarm_sound = pygame.mixer.Sound(alarm_path)
            alarm_sound.set_volume(self.alarm_volume)
            alarm_sound.play()
            
            # Start volume fade-in thread
            Thread(target=self._fade_in_alarm, daemon=True).start()
            logger.info(f"Playing alarm sound: {alarm_file}")
        except Exception as e:
            logger.error(f"Failed to play alarm: {str(e)}")
            raise

    def _fade_in_alarm(self):
        """Gradually increase alarm volume."""
        try:
            start_time = time.time()
            while self.alarm_volume < 0.5:  # Target: 50% volume
                elapsed_time = time.time() - start_time
                if elapsed_time < 60:  # Fade in over 60 seconds
                    with self._volume_lock:
                        self.alarm_volume = min(0.5, (elapsed_time / 60) * 0.5)
                        pygame.mixer.music.set_volume(self.alarm_volume)
                    time.sleep(1)
                else:
                    break
        except Exception as e:
            logger.error(f"Error during alarm fade-in: {str(e)}")

    def stop_alarm(self):
        """Stop alarm playback with error handling."""
        try:
            pygame.mixer.music.stop()
            logger.info("Alarm stopped")
        except Exception as e:
            logger.error(f"Failed to stop alarm: {str(e)}")
            raise

    def cleanup(self):
        """Clean up GPIO and audio resources."""
        try:
            pygame.mixer.quit()
            GPIO.cleanup()
            logger.info("Resources cleaned up successfully")
        except Exception as e:
            logger.error(f"Error during cleanup: {str(e)}")
            raise

    def __del__(self):
        """Ensure cleanup on object destruction."""
        self.cleanup()

    def start_system(self):
        """Start the system and wait for events."""
        print("Starting system...")
        try:
            while True:
                time.sleep(1)
        except KeyboardInterrupt:
            print("Exiting...")
            self.cleanup()

    def run(self):
        """Run the system in a separate thread."""
        system_thread = Thread(target=self.start_system)
        system_thread.start()
        
        # Simulate an alarm being triggered for demonstration purposes
        self.play_alarm()
        self.increase_alarm_volume()

    def increase_alarm_volume(self):
        """Gradually increase the alarm volume to 50%."""
        start_time = time.time()
        target_volume = 0.5  # Target alarm volume
        while self.alarm_volume < target_volume:
            elapsed_time = time.time() - start_time
            if elapsed_time < 60:
                self.alarm_volume = min(target_volume, (elapsed_time / 60) * target_volume)
                pygame.mixer.music.set_volume(self.alarm_volume)
                time.sleep(1)
            else:
                break
=======
#!/usr/bin/python3

import RPi.GPIO as GPIO
import time
import pygame

# GPIO Pins for Encoder and Buttons
GPIO_A = 26  # GPIO pin for encoder A
GPIO_B = 6   # GPIO pin for encoder B
BUTTON_PIN = 13  # GPIO pin for mute button
PLAY_PAUSE_PIN = 5  # GPIO pin for play/pause button

# Initialize GPIO
GPIO.setmode(GPIO.BCM)
GPIO.setup(GPIO_A, GPIO.IN, pull_up_down=GPIO.PUD_UP)
GPIO.setup(GPIO_B, GPIO.IN, pull_up_down=GPIO.PUD_UP)
GPIO.setup(BUTTON_PIN, GPIO.IN, pull_up_down=GPIO.PUD_UP)
GPIO.setup(PLAY_PAUSE_PIN, GPIO.IN, pull_up_down=GPIO.PUD_UP)

# Initialize Pygame Mixer
pygame.mixer.init()
pygame.mixer.music.load("test.mp3")  # Load a sample MP3 file
pygame.mixer.music.play(-1)  # Loop the music

# Variables to track rotary encoder state and playback status
last_state = GPIO.input(GPIO_A)
counter = 50  # Start at 50% volume
muted = False  # Initial mute state
paused = False  # Initial play state

# Function to control volume using pygame
def set_volume(level):
    """ Set the volume level using Pygame, ensuring it's between 0 and 100 """
    level = max(0, min(level, 100))  # Ensure volume is within range
    pygame.mixer.music.set_volume(level / 100.0)  # Convert 0-100 to 0.0-1.0
    print(f"Volume: {level}%")

# Function to mute/unmute
def toggle_mute():
    """ Toggle mute state """
    global muted, counter
    if muted:
        pygame.mixer.music.set_volume(counter / 100.0)
        print("Unmuted")
    else:
        pygame.mixer.music.set_volume(0.0)
        print("Muted")
    muted = not muted

# Function to play/pause
def toggle_play_pause():
    """ Toggle play/pause state """
    global paused
    if paused:
        pygame.mixer.music.unpause()
        print("Resumed")
    else:
        pygame.mixer.music.pause()
        print("Paused")
    paused = not paused

# Function to handle rotary encoder changes
def update_encoder(channel):
    global last_state, counter
    current_state = GPIO.input(GPIO_A)

    if last_state == GPIO.LOW and current_state == GPIO.HIGH:
        if GPIO.input(GPIO_B) == GPIO.LOW:
            counter -= 5  # Decrease volume
        else:
            counter += 5  # Increase volume

        counter = max(0, min(counter, 100))  # Constrain volume
        set_volume(counter)

    last_state = current_state

# Function to handle mute button press
def button_pressed(channel):
    toggle_mute()

# Function to handle play/pause button press
def play_pause_pressed(channel):
    toggle_play_pause()

# Set up interrupts for rotary encoder and buttons
GPIO.add_event_detect(GPIO_A, GPIO.BOTH, callback=update_encoder)
GPIO.add_event_detect(BUTTON_PIN, GPIO.FALLING, callback=button_pressed, bouncetime=300)
GPIO.add_event_detect(PLAY_PAUSE_PIN, GPIO.FALLING, callback=play_pause_pressed, bouncetime=300)

# Set the initial volume
set_volume(counter)

# Keep the program running
try:
    while True:
        time.sleep(1)
except KeyboardInterrupt:
    print("Program exiting...")
finally:
    GPIO.cleanup()
>>>>>>> 2b533e44
<|MERGE_RESOLUTION|>--- conflicted
+++ resolved
@@ -1,264 +1,262 @@
-<<<<<<< HEAD
-import logging
-import os
-import random
-import time
-from threading import Thread, Lock
-from typing import Optional
-
-try:
-    import RPi.GPIO as GPIO
-    import pygame
-except ImportError as e:
-    raise ImportError("Required hardware libraries not found. Make sure you're running on a Raspberry Pi with RPi.GPIO and pygame installed.") from e
-
-# Configure logging
-logger = logging.getLogger(__name__)
-
-class PiHandler:
-    """Handles Raspberry Pi GPIO and audio interactions."""
+# import logging
+# import os
+# import random
+# import time
+# from threading import Thread, Lock
+# from typing import Optional
+
+# try:
+#     import RPi.GPIO as GPIO
+#     import pygame
+# except ImportError as e:
+#     raise ImportError("Required hardware libraries not found. Make sure you're running on a Raspberry Pi with RPi.GPIO and pygame installed.") from e
+
+# # Configure logging
+# logger = logging.getLogger(__name__)
+
+# class PiHandler:
+#     """Handles Raspberry Pi GPIO and audio interactions."""
     
-    # GPIO Pin Configuration
-    GPIO_A = 26  # Rotary Encoder Pin A
-    GPIO_B = 6   # Rotary Encoder Pin B
-    BUTTON_PIN = 13  # Rotary Encoder Button
-    SCHEDULE_PIN = 24  # Schedule Switch
-    GLOBAL_PIN = 25  # Global Switch
-    VOLUME_STEP = 0.05  # 5% volume adjustment step
-
-    def __init__(self, settings_manager, sounds_dir: str = "backend/sounds/", white_noise_file: str = "white_noise.mp3"):
-        """Initialize PiHandler with GPIO setup and audio configuration."""
-        self.settings_manager = settings_manager
-        self.sounds_dir = sounds_dir
-        self.white_noise_file = os.path.join(sounds_dir, white_noise_file)
+#     # GPIO Pin Configuration
+#     GPIO_A = 26  # Rotary Encoder Pin A
+#     GPIO_B = 6   # Rotary Encoder Pin B
+#     BUTTON_PIN = 13  # Rotary Encoder Button
+#     SCHEDULE_PIN = 24  # Schedule Switch
+#     GLOBAL_PIN = 25  # Global Switch
+#     VOLUME_STEP = 0.05  # 5% volume adjustment step
+
+#     def __init__(self, settings_manager, sounds_dir: str = "backend/sounds/", white_noise_file: str = "white_noise.mp3"):
+#         """Initialize PiHandler with GPIO setup and audio configuration."""
+#         self.settings_manager = settings_manager
+#         self.sounds_dir = sounds_dir
+#         self.white_noise_file = os.path.join(sounds_dir, white_noise_file)
         
-        # Audio state
-        self.alarm_volume = 0.5  # 50% initial alarm volume
-        self.white_noise_volume = 0.1  # 10% initial white noise volume
-        self.white_noise_playing = False
-        self._volume_lock = Lock()  # Thread-safe volume control
-        self.last_encoder_state = GPIO.input(self.GPIO_A)  # Initialize last encoder state
-
-        # Initialize GPIO
-        self._setup_gpio()
+#         # Audio state
+#         self.alarm_volume = 0.5  # 50% initial alarm volume
+#         self.white_noise_volume = 0.1  # 10% initial white noise volume
+#         self.white_noise_playing = False
+#         self._volume_lock = Lock()  # Thread-safe volume control
+#         self.last_encoder_state = GPIO.input(self.GPIO_A)  # Initialize last encoder state
+
+#         # Initialize GPIO
+#         self._setup_gpio()
         
-        # Initialize audio
-        self._setup_audio()
+#         # Initialize audio
+#         self._setup_audio()
         
-        logger.info("PiHandler initialized successfully")
-
-    def _setup_gpio(self):
-        """Set up GPIO pins with proper error handling."""
-        try:
-            GPIO.cleanup()
-            GPIO.setmode(GPIO.BCM)
-            
-            # Setup input pins with pull-up resistors
-            pins = [
-                self.GPIO_A,
-                self.GPIO_B,
-                self.BUTTON_PIN,
-                self.SCHEDULE_PIN,
-                self.GLOBAL_PIN
-            ]
-            
-            for pin in pins:
-                GPIO.setup(pin, GPIO.IN, pull_up_down=GPIO.PUD_UP)
-            
-            # Bind event detection with debouncing
-            GPIO.add_event_detect(self.GPIO_A, GPIO.BOTH, 
-                                callback=self._on_rotary_rotated, 
-                                bouncetime=50)
-            GPIO.add_event_detect(self.BUTTON_PIN, GPIO.FALLING, 
-                                callback=self._on_rotary_button_pressed, 
-                                bouncetime=200)
-            GPIO.add_event_detect(self.SCHEDULE_PIN, GPIO.BOTH, 
-                                callback=self._toggle_primary_schedule, 
-                                bouncetime=200)
-            GPIO.add_event_detect(self.GLOBAL_PIN, GPIO.BOTH, 
-                                callback=self._toggle_global_status, 
-                                bouncetime=200)
-            
-            logger.info("GPIO setup completed successfully")
-        except Exception as e:
-            logger.error(f"Failed to setup GPIO: {str(e)}")
-            raise
-
-    def _setup_audio(self):
-        """Initialize pygame audio mixer with error handling."""
-        try:
-            pygame.mixer.init()
-            logger.info("Audio system initialized successfully")
-        except Exception as e:
-            logger.error(f"Failed to initialize audio system: {str(e)}")
-            raise
-
-    def _on_rotary_rotated(self, channel):
-        """Handle rotary encoder rotation for volume control with thread safety."""
-        try:
-            with self._volume_lock:
-                current_a = GPIO.input(self.GPIO_A)
-                current_b = GPIO.input(self.GPIO_B)
+#         logger.info("PiHandler initialized successfully")
+
+#     def _setup_gpio(self):
+#         """Set up GPIO pins with proper error handling."""
+#         try:
+#             GPIO.cleanup()
+#             GPIO.setmode(GPIO.BCM)
+            
+#             # Setup input pins with pull-up resistors
+#             pins = [
+#                 self.GPIO_A,
+#                 self.GPIO_B,
+#                 self.BUTTON_PIN,
+#                 self.SCHEDULE_PIN,
+#                 self.GLOBAL_PIN
+#             ]
+            
+#             for pin in pins:
+#                 GPIO.setup(pin, GPIO.IN, pull_up_down=GPIO.PUD_UP)
+            
+#             # Bind event detection with debouncing
+#             GPIO.add_event_detect(self.GPIO_A, GPIO.BOTH, 
+#                                 callback=self._on_rotary_rotated, 
+#                                 bouncetime=50)
+#             GPIO.add_event_detect(self.BUTTON_PIN, GPIO.FALLING, 
+#                                 callback=self._on_rotary_button_pressed, 
+#                                 bouncetime=200)
+#             GPIO.add_event_detect(self.SCHEDULE_PIN, GPIO.BOTH, 
+#                                 callback=self._toggle_primary_schedule, 
+#                                 bouncetime=200)
+#             GPIO.add_event_detect(self.GLOBAL_PIN, GPIO.BOTH, 
+#                                 callback=self._toggle_global_status, 
+#                                 bouncetime=200)
+            
+#             logger.info("GPIO setup completed successfully")
+#         except Exception as e:
+#             logger.error(f"Failed to setup GPIO: {str(e)}")
+#             raise
+
+#     def _setup_audio(self):
+#         """Initialize pygame audio mixer with error handling."""
+#         try:
+#             pygame.mixer.init()
+#             logger.info("Audio system initialized successfully")
+#         except Exception as e:
+#             logger.error(f"Failed to initialize audio system: {str(e)}")
+#             raise
+
+#     def _on_rotary_rotated(self, channel):
+#         """Handle rotary encoder rotation for volume control with thread safety."""
+#         try:
+#             with self._volume_lock:
+#                 current_a = GPIO.input(self.GPIO_A)
+#                 current_b = GPIO.input(self.GPIO_B)
                 
-                if current_a != self.last_encoder_state:
-                    if current_b != current_a:
-                        self.white_noise_volume = min(1.0, self.white_noise_volume + self.VOLUME_STEP)
-                        logger.debug(f"Volume increased to {self.white_noise_volume:.2f}")
-                    else:
-                        self.white_noise_volume = max(0.0, self.white_noise_volume - self.VOLUME_STEP)
-                        logger.debug(f"Volume decreased to {self.white_noise_volume:.2f}")
+#                 if current_a != self.last_encoder_state:
+#                     if current_b != current_a:
+#                         self.white_noise_volume = min(1.0, self.white_noise_volume + self.VOLUME_STEP)
+#                         logger.debug(f"Volume increased to {self.white_noise_volume:.2f}")
+#                     else:
+#                         self.white_noise_volume = max(0.0, self.white_noise_volume - self.VOLUME_STEP)
+#                         logger.debug(f"Volume decreased to {self.white_noise_volume:.2f}")
                     
-                    if self.white_noise_playing:
-                        pygame.mixer.music.set_volume(self.white_noise_volume)
+#                     if self.white_noise_playing:
+#                         pygame.mixer.music.set_volume(self.white_noise_volume)
                 
-                self.last_encoder_state = current_a
-        except Exception as e:
-            logger.error(f"Error in rotary encoder handling: {str(e)}")
-
-    def _on_rotary_button_pressed(self, channel):
-        """Toggle white noise playback with debouncing."""
-        try:
-            if self.white_noise_playing:
-                self.stop_white_noise()
-            else:
-                self.play_white_noise()
-        except Exception as e:
-            logger.error(f"Error handling rotary button press: {str(e)}")
-
-    def _toggle_primary_schedule(self, channel):
-        """Update schedule setting based on switch state."""
-        try:
-            state = GPIO.input(self.SCHEDULE_PIN)
-            self.settings_manager.set_is_primary_schedule(state)
-            logger.info(f"Primary schedule toggled to: {state}")
-        except Exception as e:
-            logger.error(f"Error toggling schedule: {str(e)}")
-
-    def _toggle_global_status(self, channel):
-        """Update global alarm status based on switch state."""
-        try:
-            state = GPIO.input(self.GLOBAL_PIN)
-            self.settings_manager.set_is_global_on(state)
-            logger.info(f"Global status toggled to: {state}")
-        except Exception as e:
-            logger.error(f"Error toggling global status: {str(e)}")
-
-    def play_white_noise(self):
-        """Start white noise playback with error handling."""
-        try:
-            pygame.mixer.music.load(self.white_noise_file)
-            pygame.mixer.music.set_volume(self.white_noise_volume)
-            pygame.mixer.music.play(loops=-1)
-            self.white_noise_playing = True
-            logger.info("White noise playback started")
-        except Exception as e:
-            logger.error(f"Failed to start white noise playback: {str(e)}")
-            self.white_noise_playing = False
-            raise
-
-    def stop_white_noise(self):
-        """Stop white noise playback with error handling."""
-        try:
-            pygame.mixer.music.stop()
-            self.white_noise_playing = False
-            logger.info("White noise playback stopped")
-        except Exception as e:
-            logger.error(f"Failed to stop white noise playback: {str(e)}")
-            raise
-
-    def play_alarm(self):
-        """Play alarm sound with gradual volume increase."""
-        try:
-            alarm_files = [f for f in os.listdir(os.path.join(self.sounds_dir, "alarm_sounds")) 
-                          if f.endswith('.mp3')]
-            if not alarm_files:
-                raise FileNotFoundError("No alarm sound files found")
-            
-            alarm_file = random.choice(alarm_files)
-            alarm_path = os.path.join(self.sounds_dir, "alarm_sounds", alarm_file)
-            
-            alarm_sound = pygame.mixer.Sound(alarm_path)
-            alarm_sound.set_volume(self.alarm_volume)
-            alarm_sound.play()
-            
-            # Start volume fade-in thread
-            Thread(target=self._fade_in_alarm, daemon=True).start()
-            logger.info(f"Playing alarm sound: {alarm_file}")
-        except Exception as e:
-            logger.error(f"Failed to play alarm: {str(e)}")
-            raise
-
-    def _fade_in_alarm(self):
-        """Gradually increase alarm volume."""
-        try:
-            start_time = time.time()
-            while self.alarm_volume < 0.5:  # Target: 50% volume
-                elapsed_time = time.time() - start_time
-                if elapsed_time < 60:  # Fade in over 60 seconds
-                    with self._volume_lock:
-                        self.alarm_volume = min(0.5, (elapsed_time / 60) * 0.5)
-                        pygame.mixer.music.set_volume(self.alarm_volume)
-                    time.sleep(1)
-                else:
-                    break
-        except Exception as e:
-            logger.error(f"Error during alarm fade-in: {str(e)}")
-
-    def stop_alarm(self):
-        """Stop alarm playback with error handling."""
-        try:
-            pygame.mixer.music.stop()
-            logger.info("Alarm stopped")
-        except Exception as e:
-            logger.error(f"Failed to stop alarm: {str(e)}")
-            raise
-
-    def cleanup(self):
-        """Clean up GPIO and audio resources."""
-        try:
-            pygame.mixer.quit()
-            GPIO.cleanup()
-            logger.info("Resources cleaned up successfully")
-        except Exception as e:
-            logger.error(f"Error during cleanup: {str(e)}")
-            raise
-
-    def __del__(self):
-        """Ensure cleanup on object destruction."""
-        self.cleanup()
-
-    def start_system(self):
-        """Start the system and wait for events."""
-        print("Starting system...")
-        try:
-            while True:
-                time.sleep(1)
-        except KeyboardInterrupt:
-            print("Exiting...")
-            self.cleanup()
-
-    def run(self):
-        """Run the system in a separate thread."""
-        system_thread = Thread(target=self.start_system)
-        system_thread.start()
+#                 self.last_encoder_state = current_a
+#         except Exception as e:
+#             logger.error(f"Error in rotary encoder handling: {str(e)}")
+
+#     def _on_rotary_button_pressed(self, channel):
+#         """Toggle white noise playback with debouncing."""
+#         try:
+#             if self.white_noise_playing:
+#                 self.stop_white_noise()
+#             else:
+#                 self.play_white_noise()
+#         except Exception as e:
+#             logger.error(f"Error handling rotary button press: {str(e)}")
+
+#     def _toggle_primary_schedule(self, channel):
+#         """Update schedule setting based on switch state."""
+#         try:
+#             state = GPIO.input(self.SCHEDULE_PIN)
+#             self.settings_manager.set_is_primary_schedule(state)
+#             logger.info(f"Primary schedule toggled to: {state}")
+#         except Exception as e:
+#             logger.error(f"Error toggling schedule: {str(e)}")
+
+#     def _toggle_global_status(self, channel):
+#         """Update global alarm status based on switch state."""
+#         try:
+#             state = GPIO.input(self.GLOBAL_PIN)
+#             self.settings_manager.set_is_global_on(state)
+#             logger.info(f"Global status toggled to: {state}")
+#         except Exception as e:
+#             logger.error(f"Error toggling global status: {str(e)}")
+
+#     def play_white_noise(self):
+#         """Start white noise playback with error handling."""
+#         try:
+#             pygame.mixer.music.load(self.white_noise_file)
+#             pygame.mixer.music.set_volume(self.white_noise_volume)
+#             pygame.mixer.music.play(loops=-1)
+#             self.white_noise_playing = True
+#             logger.info("White noise playback started")
+#         except Exception as e:
+#             logger.error(f"Failed to start white noise playback: {str(e)}")
+#             self.white_noise_playing = False
+#             raise
+
+#     def stop_white_noise(self):
+#         """Stop white noise playback with error handling."""
+#         try:
+#             pygame.mixer.music.stop()
+#             self.white_noise_playing = False
+#             logger.info("White noise playback stopped")
+#         except Exception as e:
+#             logger.error(f"Failed to stop white noise playback: {str(e)}")
+#             raise
+
+#     def play_alarm(self):
+#         """Play alarm sound with gradual volume increase."""
+#         try:
+#             alarm_files = [f for f in os.listdir(os.path.join(self.sounds_dir, "alarm_sounds")) 
+#                           if f.endswith('.mp3')]
+#             if not alarm_files:
+#                 raise FileNotFoundError("No alarm sound files found")
+            
+#             alarm_file = random.choice(alarm_files)
+#             alarm_path = os.path.join(self.sounds_dir, "alarm_sounds", alarm_file)
+            
+#             alarm_sound = pygame.mixer.Sound(alarm_path)
+#             alarm_sound.set_volume(self.alarm_volume)
+#             alarm_sound.play()
+            
+#             # Start volume fade-in thread
+#             Thread(target=self._fade_in_alarm, daemon=True).start()
+#             logger.info(f"Playing alarm sound: {alarm_file}")
+#         except Exception as e:
+#             logger.error(f"Failed to play alarm: {str(e)}")
+#             raise
+
+#     def _fade_in_alarm(self):
+#         """Gradually increase alarm volume."""
+#         try:
+#             start_time = time.time()
+#             while self.alarm_volume < 0.5:  # Target: 50% volume
+#                 elapsed_time = time.time() - start_time
+#                 if elapsed_time < 60:  # Fade in over 60 seconds
+#                     with self._volume_lock:
+#                         self.alarm_volume = min(0.5, (elapsed_time / 60) * 0.5)
+#                         pygame.mixer.music.set_volume(self.alarm_volume)
+#                     time.sleep(1)
+#                 else:
+#                     break
+#         except Exception as e:
+#             logger.error(f"Error during alarm fade-in: {str(e)}")
+
+#     def stop_alarm(self):
+#         """Stop alarm playback with error handling."""
+#         try:
+#             pygame.mixer.music.stop()
+#             logger.info("Alarm stopped")
+#         except Exception as e:
+#             logger.error(f"Failed to stop alarm: {str(e)}")
+#             raise
+
+#     def cleanup(self):
+#         """Clean up GPIO and audio resources."""
+#         try:
+#             pygame.mixer.quit()
+#             GPIO.cleanup()
+#             logger.info("Resources cleaned up successfully")
+#         except Exception as e:
+#             logger.error(f"Error during cleanup: {str(e)}")
+#             raise
+
+#     def __del__(self):
+#         """Ensure cleanup on object destruction."""
+#         self.cleanup()
+
+#     def start_system(self):
+#         """Start the system and wait for events."""
+#         print("Starting system...")
+#         try:
+#             while True:
+#                 time.sleep(1)
+#         except KeyboardInterrupt:
+#             print("Exiting...")
+#             self.cleanup()
+
+#     def run(self):
+#         """Run the system in a separate thread."""
+#         system_thread = Thread(target=self.start_system)
+#         system_thread.start()
         
-        # Simulate an alarm being triggered for demonstration purposes
-        self.play_alarm()
-        self.increase_alarm_volume()
-
-    def increase_alarm_volume(self):
-        """Gradually increase the alarm volume to 50%."""
-        start_time = time.time()
-        target_volume = 0.5  # Target alarm volume
-        while self.alarm_volume < target_volume:
-            elapsed_time = time.time() - start_time
-            if elapsed_time < 60:
-                self.alarm_volume = min(target_volume, (elapsed_time / 60) * target_volume)
-                pygame.mixer.music.set_volume(self.alarm_volume)
-                time.sleep(1)
-            else:
-                break
-=======
+#         # Simulate an alarm being triggered for demonstration purposes
+#         self.play_alarm()
+#         self.increase_alarm_volume()
+
+#     def increase_alarm_volume(self):
+#         """Gradually increase the alarm volume to 50%."""
+#         start_time = time.time()
+#         target_volume = 0.5  # Target alarm volume
+#         while self.alarm_volume < target_volume:
+#             elapsed_time = time.time() - start_time
+#             if elapsed_time < 60:
+#                 self.alarm_volume = min(target_volume, (elapsed_time / 60) * target_volume)
+#                 pygame.mixer.music.set_volume(self.alarm_volume)
+#                 time.sleep(1)
+#             else:
+#                 break
 #!/usr/bin/python3
 
 import RPi.GPIO as GPIO
@@ -359,5 +357,4 @@
 except KeyboardInterrupt:
     print("Program exiting...")
 finally:
-    GPIO.cleanup()
->>>>>>> 2b533e44
+    GPIO.cleanup()